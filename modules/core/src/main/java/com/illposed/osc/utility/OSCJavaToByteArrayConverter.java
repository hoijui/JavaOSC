--- conflicted
+++ resolved
@@ -185,46 +185,10 @@
 	 * @param aString the string to be written
 	 */
 	public void write(String aString) {
-<<<<<<< HEAD
-/*
-		XXX to be revised ...
-		int stringLength = aString.length();
-			// this is a deprecated method -- should use get char and convert
-			// the chars to bytes
-//		aString.getBytes(0, stringLength, stringBytes, 0);
-		aString.getChars(0, stringLength, stringChars, 0);
-			// pad out to align on 4 byte boundry
-		int mod = stringLength % 4;
-		int pad = 4 - mod;
-		for (int i = 0; i < pad; i++)
-			stringChars[stringLength++] = 0;
-		// convert the chars into bytes and write them out
-		for (int i = 0; i < stringLength; i++) {
-			stringBytes[i] = (byte) (stringChars[i] & 0x00FF);
-		}
-		stream.write(stringBytes, 0, stringLength);
-*/
-		byte[] stringBytes = aString.getBytes(charset);
-
-		// pad out to align on 4 byte boundary
-		int mod = stringBytes.length % 4;
-		int pad = 4 - mod;
-
-		byte[] newBytes = new byte[pad + stringBytes.length];
-		System.arraycopy(stringBytes, 0, newBytes, 0, stringBytes.length);
-
-		try {
-			stream.write(newBytes);
-		} catch (IOException e) {
-			throw new RuntimeException("You're screwed:"
-					+ " IOException writing to a ByteArrayOutputStream", e);
-		}
-=======
 		final byte[] stringBytes = aString.getBytes(charset);
 		writeUnderHandler(stringBytes);
 		stream.write(0);
 		alignStream();
->>>>>>> 9d26e1f2
 	}
 
 	/**
