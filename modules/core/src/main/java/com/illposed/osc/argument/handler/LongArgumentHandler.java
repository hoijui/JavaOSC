--- conflicted
+++ resolved
@@ -70,12 +70,8 @@
 	}
 
 	@Override
-<<<<<<< HEAD
-	public byte[] serialize(final Long value) {
-=======
 	public void serialize(final BytesReceiver output, final Long value) {
 
->>>>>>> c4b20079
 		long curValue = value;
 		final byte[] longIntBytes = new byte[8];
 		longIntBytes[7] = (byte)curValue; curValue >>>= 8;
@@ -87,6 +83,6 @@
 		longIntBytes[1] = (byte)curValue; curValue >>>= 8;
 		longIntBytes[0] = (byte)curValue;
 
-		return longIntBytes;
+		output.put(longIntBytes);
 	}
 }