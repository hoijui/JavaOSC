--- conflicted
+++ resolved
@@ -62,12 +62,7 @@
 	}
 
 	@Override
-<<<<<<< HEAD
-	public byte[] serialize(final Double value) throws OSCSerializeException {
-		return LongArgumentHandler.INSTANCE.serialize(Double.doubleToRawLongBits(value));
-=======
 	public void serialize(final BytesReceiver output, final Double value) throws OSCSerializeException {
 		LongArgumentHandler.INSTANCE.serialize(output, Double.doubleToRawLongBits(value));
->>>>>>> c4b20079
 	}
 }