/*
 * Copyright (C) 2001, C. Ramakrishnan / Illposed Software.
 * All rights reserved.
 *
 * This code is licensed under the BSD 3-Clause license.
 * SPDX-License-Identifier: BSD-3-Clause
 * See file LICENSE.md for more information.
 */

package com.illposed.osc;

import com.illposed.osc.argument.handler.StringArgumentHandler;
import java.nio.charset.Charset;
import java.nio.charset.StandardCharsets;
import java.util.HashMap;
import java.util.Map;
import java.util.Arrays;
import org.junit.Test;

/**
 * This implementation is based on Markus Gaelli and Iannis Zannos's
 * <a href="http://www.emergent.de/Goodies/">OSC implementation in Squeak</a>
 * @see OSCSerializer
 */
public class OSCSerializerTest {

	private void checkResultEqualsAnswer(byte[] result, byte[] answer) {
		OSCMessageTest.checkResultEqualsAnswer(result, answer);
	}

	private static int calcTypeIdentifiersStrLength(final int numArguments) {

		if (numArguments == 0) {
			return 0;
		}
		return ((numArguments + 5) / 4) * 4;
	}

	private void checkSerializedArguments(
			final Charset charset,
			final byte[] expected,
			final Object... arguments)
			throws OSCSerializeException
	{
<<<<<<< HEAD
=======
		final ByteBuffer buffer = ByteBuffer.allocate(1024);
		final BufferBytesReceiver bytesReceiver = new BufferBytesReceiver(buffer);
>>>>>>> c4b20079
		final OSCSerializerAndParserBuilder serializerBuilder = new OSCSerializerAndParserBuilder();
		if (charset != null) {
			final Map<String, Object> properties = new HashMap<>();
			properties.put(StringArgumentHandler.PROP_NAME_CHARSET, charset);
			serializerBuilder.addProperties(properties);
		}
<<<<<<< HEAD
		final OSCSerializer serializer = serializerBuilder.buildSerializer();
		final OSCMessage oscMessage = new OSCMessage("/ab", Arrays.asList(arguments));
		byte[] result = serializer.serialize(oscMessage);
=======
		final OSCSerializer stream = serializerBuilder.buildSerializer(bytesReceiver);
		final OSCMessage oscMessage = new OSCMessage("/ab", Arrays.asList(arguments));
		stream.write(oscMessage);
		byte[] result = bytesReceiver.toByteArray();
>>>>>>> c4b20079
		final int toBeStrippedOffPrefixBytes = 4 + calcTypeIdentifiersStrLength(arguments.length);
		result = Arrays.copyOfRange(result, toBeStrippedOffPrefixBytes, result.length);
		checkResultEqualsAnswer(result, expected);
	}

	private void checkSerializedArguments(
			final byte[] expected,
			final Object... arguments)
			throws OSCSerializeException
	{
		checkSerializedArguments(null, expected, arguments);
	}

	/**
	 * This is different from the SmallTalk implementation.
	 * In Squeak, this produces:
	 * byte[] answer = {62, 76, (byte) 204, (byte) 204};
	 * (i.e. answer= {62, 76, -52, -52})
	 *
	 * The source of this discrepancy is Squeak conversion
	 * routine <code>Float&gt;&gt;asIEEE32BitWord</code> vs. the Java
	 * {@link Float#floatToIntBits(float)}.
	 *
	 * <code>0.2 asIEEE32BitWord</code> yields: 1045220556
	 * {@link Float#floatToIntBits(float)} with parameter 0.2f
	 * yields: (int) 1045220557 (VA Java 3.5)
	 *
	 * Looks like there is an OBO bug somewhere -- either Java or Squeak.
	 * @throws Exception because {@link OSCSerializer#write(Object)} may throw something
	 */
	@Test
	public void testSerializeFloat2() throws Exception {
		checkSerializedArguments(
				new byte[] {62, 76, -52, -51},
				0.2f);
	}

	@Test
	public void testSerializeFloat() throws Exception {
		checkSerializedArguments(
				new byte[] {65, 44, 27, 113},
				10.7567f);
	}

	@Test
	public void testSerializeInteger() throws Exception {
		checkSerializedArguments(
				new byte[] {0, 0, 4, 100},
				1124);
	}

	@Test
	public void testSerializeStringAndInt() throws Exception {
		checkSerializedArguments(
				new byte[] {47, 101, 120, 97, 109, 112, 108, 101, 49, 0, 0, 0, 0, 0, 0, 100},
				"/example1",
				100);
	}

	@Test
	public void testSerializeString2() throws Exception {
		//noinspection SpellCheckingInspection
		checkSerializedArguments(
				new byte[] {97, 98, 99, 100, 0, 0, 0, 0},
				"abcd");
	}

	@Test
	public void testSerializeString3() throws Exception {
		checkSerializedArguments(
				StandardCharsets.UTF_8,
				new byte[] {(byte) 0xc3, (byte) 0xa1, 0, 0},
				"\u00e1"); // latin 'a' with an acute accent
	}

	@Test
	public void testSerializeString() throws Exception {
		checkSerializedArguments(
				new byte[] {97, 98, 99, 0},
				"abc");
	}

	@Test
	public void testSerializeLong() throws Exception {
		checkSerializedArguments(
				new byte[] {0, 0, 0, 0, 0, 0, 4, 100},
				1124L);
	}
}<|MERGE_RESOLUTION|>--- conflicted
+++ resolved
@@ -10,6 +10,7 @@
 package com.illposed.osc;
 
 import com.illposed.osc.argument.handler.StringArgumentHandler;
+import java.nio.ByteBuffer;
 import java.nio.charset.Charset;
 import java.nio.charset.StandardCharsets;
 import java.util.HashMap;
@@ -42,27 +43,18 @@
 			final Object... arguments)
 			throws OSCSerializeException
 	{
-<<<<<<< HEAD
-=======
 		final ByteBuffer buffer = ByteBuffer.allocate(1024);
 		final BufferBytesReceiver bytesReceiver = new BufferBytesReceiver(buffer);
->>>>>>> c4b20079
 		final OSCSerializerAndParserBuilder serializerBuilder = new OSCSerializerAndParserBuilder();
 		if (charset != null) {
 			final Map<String, Object> properties = new HashMap<>();
 			properties.put(StringArgumentHandler.PROP_NAME_CHARSET, charset);
 			serializerBuilder.addProperties(properties);
 		}
-<<<<<<< HEAD
-		final OSCSerializer serializer = serializerBuilder.buildSerializer();
-		final OSCMessage oscMessage = new OSCMessage("/ab", Arrays.asList(arguments));
-		byte[] result = serializer.serialize(oscMessage);
-=======
 		final OSCSerializer stream = serializerBuilder.buildSerializer(bytesReceiver);
 		final OSCMessage oscMessage = new OSCMessage("/ab", Arrays.asList(arguments));
 		stream.write(oscMessage);
 		byte[] result = bytesReceiver.toByteArray();
->>>>>>> c4b20079
 		final int toBeStrippedOffPrefixBytes = 4 + calcTypeIdentifiersStrLength(arguments.length);
 		result = Arrays.copyOfRange(result, toBeStrippedOffPrefixBytes, result.length);
 		checkResultEqualsAnswer(result, expected);
