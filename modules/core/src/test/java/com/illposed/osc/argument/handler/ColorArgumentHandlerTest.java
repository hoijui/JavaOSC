/*
 * Copyright (C) 2015, C. Ramakrishnan / Illposed Software.
 * All rights reserved.
 *
 * This code is licensed under the BSD 3-Clause license.
 * SPDX-License-Identifier: BSD-3-Clause
 * See file LICENSE.md for more information.
 */

package com.illposed.osc.argument.handler;

import com.illposed.osc.BufferBytesReceiver;
import com.illposed.osc.OSCParseException;
import com.illposed.osc.OSCSerializeException;
import com.illposed.osc.argument.ArgumentHandler;
import com.illposed.osc.argument.OSCColor;
import org.junit.Assert;
import org.junit.Test;
import org.slf4j.Logger;
import org.slf4j.LoggerFactory;

import java.awt.Color;
import java.nio.ByteBuffer;
import java.util.Arrays;
import java.util.Random;

public class ColorArgumentHandlerTest {

	private final Logger log = LoggerFactory.getLogger(ColorArgumentHandlerTest.class);

	static <T> T reparse(final ArgumentHandler<T> type, final int bufferSize, final T orig)
			throws OSCSerializeException, OSCParseException
	{
		// serialize
<<<<<<< HEAD
		final byte[] packetBytes = type.serialize(orig);
=======
		final ByteBuffer buffer = ByteBuffer.allocate(bufferSize);
		final BufferBytesReceiver bytesReceiver = new BufferBytesReceiver(buffer);
		type.serialize(bytesReceiver, orig);
		final ByteBuffer reparsableBuffer = (ByteBuffer) buffer.flip();
>>>>>>> c4b20079

		// re-parse
		final ByteBuffer buffer = ByteBuffer.wrap(packetBytes);
		buffer.rewind();
		return type.parse(buffer);
	}

	private static OSCColor reparse(final OSCColor orig)
			throws OSCSerializeException, OSCParseException
	{
		return reparse(ColorArgumentHandler.INSTANCE, OSCColor.NUM_CONTENT_BYTES, orig);
	}

	@Test
	public void testReconvertBytes() {

		final byte[] testBytes = new byte[] {
			-128,
			-1,
			0,
			1,
			127
		};
		final int[] testInts = new int[] {
			128,
			255,
			0,
			1,
			127
		};

		for (int tni = 0; tni < testBytes.length; tni++) {
			final byte origByte = testBytes[tni];
			final int origInt = testInts[tni];

			final int createdInt = OSCColor.toUnsignedInt(origByte);
			Assert.assertEquals(origInt, createdInt);

			final byte createdByte = OSCColor.toSignedByte(createdInt);
			Assert.assertEquals(origByte, createdByte);
		}
	}

	@Test
	public void testReparseDefaultColors() throws Exception {

		for (final Color origColorAwt : AwtColorArgumentHandlerTest.DEFAULT_COLORS) {
			final OSCColor origColor = AwtColorArgumentHandler.toOsc(origColorAwt);
			Assert.assertEquals(origColor, reparse(origColor));
		}
	}

	/**
	 * Adds random alpha values between 0 and 255 to the default colors,
	 * and then tries to re-parse them.
	 * @throws Exception on re-parse failure
	 */
	@Test
	@SuppressWarnings("SpellCheckingInspection")
	public void testReparseDefaultColorsAlphaed() throws Exception {

		final long alphaRandomSeed = new Random().nextLong();
		log.debug("{}#testReparseDefaultColorsAlphaed:alphaRandomSeed: {}",
				ColorArgumentHandlerTest.class.getSimpleName(), alphaRandomSeed);
		final Random alphaRandom = new Random(alphaRandomSeed);
		final Color[] alphaedDefaultColors = Arrays.copyOf(
				AwtColorArgumentHandlerTest.DEFAULT_COLORS,
				AwtColorArgumentHandlerTest.DEFAULT_COLORS.length);
		for (int tci = 0; tci < alphaedDefaultColors.length; tci++) {
			final Color orig = alphaedDefaultColors[tci];
			final int alpha = alphaRandom.nextInt(256);
			final Color alphaed = new Color(orig.getRed(), orig.getGreen(), orig.getBlue(), alpha);
			alphaedDefaultColors[tci] = alphaed;
		}

		for (final Color origColorAwt : alphaedDefaultColors) {
			final OSCColor origColor = AwtColorArgumentHandler.toOsc(origColorAwt);
			Assert.assertEquals(origColor, reparse(origColor));
		}
	}
}<|MERGE_RESOLUTION|>--- conflicted
+++ resolved
@@ -32,19 +32,13 @@
 			throws OSCSerializeException, OSCParseException
 	{
 		// serialize
-<<<<<<< HEAD
-		final byte[] packetBytes = type.serialize(orig);
-=======
 		final ByteBuffer buffer = ByteBuffer.allocate(bufferSize);
 		final BufferBytesReceiver bytesReceiver = new BufferBytesReceiver(buffer);
 		type.serialize(bytesReceiver, orig);
 		final ByteBuffer reparsableBuffer = (ByteBuffer) buffer.flip();
->>>>>>> c4b20079
 
 		// re-parse
-		final ByteBuffer buffer = ByteBuffer.wrap(packetBytes);
-		buffer.rewind();
-		return type.parse(buffer);
+		return type.parse(reparsableBuffer);
 	}
 
 	private static OSCColor reparse(final OSCColor orig)
